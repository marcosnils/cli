/*
Copyright © 2020 NAME HERE <EMAIL ADDRESS>

Licensed under the Apache License, Version 2.0 (the "License");
you may not use this file except in compliance with the License.
You may obtain a copy of the License at

    http://www.apache.org/licenses/LICENSE-2.0

Unless required by applicable law or agreed to in writing, software
distributed under the License is distributed on an "AS IS" BASIS,
WITHOUT WARRANTIES OR CONDITIONS OF ANY KIND, either express or implied.
See the License for the specific language governing permissions and
limitations under the License.
*/
package cmd

import (
	"fmt"
	"os"

	"github.com/planetscale/cli/config"
	"github.com/planetscale/cli/pkg/cmd/auth"
	"github.com/planetscale/cli/pkg/cmd/branch"
	"github.com/planetscale/cli/pkg/cmd/database"
	ps "github.com/planetscale/planetscale-go"
	"github.com/spf13/cobra"

	homedir "github.com/mitchellh/go-homedir"
	"github.com/spf13/viper"
)

var cfgFile string

// rootCmd represents the base command when called without any subcommands
var rootCmd = &cobra.Command{
	Use:              "psctl",
	Short:            "A CLI for PlanetScale",
	Long:             `psctl is a CLI library for communicating with PlanetScale's API.`,
	TraverseChildren: true,
	// Uncomment the following line if your bare application
	// has an action associated with it:
	//	Run: func(cmd *cobra.Command, args []string) { },
}

// Execute adds all child commands to the root command and sets flags appropriately.
// This is called by main.main(). It only needs to happen once to the rootCmd.
func Execute() error {
	cobra.OnInitialize(initConfig)

	// Here you will define your flags and configuration settings.
	// Cobra supports persistent flags, which, if defined here,
	// will be global for your application.

	// TODO(iheanyi): Change this to be something in ~/.config/psctl/config.yml)
	rootCmd.PersistentFlags().StringVar(&cfgFile, "config", "", "config file (default is $HOME/.psctl.yaml)")

	rootCmd.SilenceUsage = true
	// Cobra also supports local flags, which will only run
	// when this action is called directly.
	rootCmd.Flags().BoolP("toggle", "t", false, "Help message for toggle")

	cfg := config.New()

	rootCmd.PersistentFlags().StringVar(&cfg.BaseURL, "api-url", ps.DefaultBaseURL, "The base URL for the PlanetScale API.")
	rootCmd.PersistentFlags().StringVar(&cfg.AccessToken, "api-token", cfg.AccessToken, "The API token to use for authenticating against the PlanetScale API.")
	rootCmd.PersistentFlags().StringVar(&cfg.Organization, "org", cfg.Organization, "The organization for the current user")
	rootCmd.AddCommand(auth.AuthCmd(cfg))
	rootCmd.AddCommand(database.DatabaseCmd(cfg))
	rootCmd.AddCommand(branch.BranchCmd(cfg))
<<<<<<< HEAD
=======

	if err := rootCmd.MarkPersistentFlagRequired("org"); err != nil {
		return err
	}
>>>>>>> 5e66d176

	return rootCmd.Execute()
}

// initConfig reads in config file and ENV variables if set.
func initConfig() {
	if cfgFile != "" {
		// Use config file from the flag.
		viper.SetConfigFile(cfgFile)
	} else {
		// Find home directory.
		home, err := homedir.Dir()
		if err != nil {
			fmt.Println(err)
			os.Exit(1)
		}

		// Search config in home directory with name ".cli" (without extension).
		viper.AddConfigPath(home)
		viper.SetConfigName(".psctl")
	}

	viper.AutomaticEnv() // read in environment variables that match

	// If a config file is found, read it in.
	if err := viper.ReadInConfig(); err == nil {
		fmt.Println("Using config file:", viper.ConfigFileUsed())
	}
}<|MERGE_RESOLUTION|>--- conflicted
+++ resolved
@@ -68,13 +68,10 @@
 	rootCmd.AddCommand(auth.AuthCmd(cfg))
 	rootCmd.AddCommand(database.DatabaseCmd(cfg))
 	rootCmd.AddCommand(branch.BranchCmd(cfg))
-<<<<<<< HEAD
-=======
 
 	if err := rootCmd.MarkPersistentFlagRequired("org"); err != nil {
 		return err
 	}
->>>>>>> 5e66d176
 
 	return rootCmd.Execute()
 }
