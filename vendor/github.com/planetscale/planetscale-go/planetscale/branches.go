--- conflicted
+++ resolved
@@ -71,8 +71,6 @@
 	Branch       string
 }
 
-<<<<<<< HEAD
-=======
 // DatabaseBranchRequestDeployRequest encapsulates the request for requesting a
 // deploy of a database branch.
 type DatabaseBranchRequestDeployRequest struct {
@@ -83,7 +81,6 @@
 	Notes        string `json:"notes"`
 }
 
->>>>>>> 4c8414b7
 type deployRequestsResponse struct {
 	DeployRequests []*DeployRequest `json:"data"`
 }
@@ -97,10 +94,7 @@
 	Delete(context.Context, *DeleteDatabaseBranchRequest) error
 	GetStatus(context.Context, *GetDatabaseBranchStatusRequest) (*DatabaseBranchStatus, error)
 	ListDeployRequests(context.Context, *ListDeployRequestsRequest) ([]*DeployRequest, error)
-<<<<<<< HEAD
-=======
 	RequestDeploy(context.Context, *DatabaseBranchRequestDeployRequest) (*DeployRequest, error)
->>>>>>> 4c8414b7
 }
 
 type databaseBranchesService struct {
@@ -237,24 +231,14 @@
 	return status, nil
 }
 
-<<<<<<< HEAD
-func (ds *databaseBranchesService) ListDeployRequests(ctx context.Context, listReq *ListDeployRequestsRequest) ([]*DeployRequest, error) {
-	path := fmt.Sprintf("%s/deploy-requests", databaseBranchAPIPath(listReq.Organization, listReq.Database, listReq.Branch))
-	req, err := ds.client.newRequest(http.MethodGet, path, nil)
-=======
 func (d *databaseBranchesService) ListDeployRequests(ctx context.Context, listReq *ListDeployRequestsRequest) ([]*DeployRequest, error) {
 	path := branchDeployRequestsAPIPath(listReq.Organization, listReq.Database, listReq.Branch)
 	req, err := d.client.newRequest(http.MethodGet, path, nil)
->>>>>>> 4c8414b7
 	if err != nil {
 		return nil, errors.Wrap(err, "error creating http request")
 	}
 
-<<<<<<< HEAD
-	res, err := ds.client.Do(ctx, req)
-=======
-	res, err := d.client.Do(ctx, req)
->>>>>>> 4c8414b7
+	res, err := d.client.Do(ctx, req)
 	if err != nil {
 		return nil, err
 	}
@@ -269,9 +253,6 @@
 	return deployRequestsResponse.DeployRequests, nil
 }
 
-<<<<<<< HEAD
-=======
-// RequestDeploy requests a deploy for a specific database branch.
 func (d *databaseBranchesService) RequestDeploy(ctx context.Context, deployReq *DatabaseBranchRequestDeployRequest) (*DeployRequest, error) {
 	path := branchDeployRequestsAPIPath(deployReq.Organization, deployReq.Database, deployReq.Branch)
 	req, err := d.client.newRequest(http.MethodPost, path, deployReq)
@@ -294,18 +275,14 @@
 	return dr, nil
 }
 
->>>>>>> 4c8414b7
 func databaseBranchesAPIPath(org, db string) string {
 	return fmt.Sprintf("%s/%s/branches", databasesAPIPath(org), db)
 }
 
 func databaseBranchAPIPath(org, db, branch string) string {
 	return fmt.Sprintf("%s/%s", databaseBranchesAPIPath(org, db), branch)
-<<<<<<< HEAD
-=======
 }
 
 func branchDeployRequestsAPIPath(org, db, branch string) string {
 	return fmt.Sprintf("%s/deploy-requests", databaseBranchAPIPath(org, db, branch))
->>>>>>> 4c8414b7
 }