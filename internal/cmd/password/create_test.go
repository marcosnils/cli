--- conflicted
+++ resolved
@@ -25,6 +25,7 @@
 	org := "planetscale"
 	db := "planetscale"
 	branch := "development"
+	role := "reader"
 	name := "production-password"
 	res := &ps.DatabaseBranchPassword{Name: "foo"}
 
@@ -34,8 +35,6 @@
 			c.Assert(req.Database, qt.Equals, db)
 			c.Assert(req.Branch, qt.Equals, branch)
 			c.Assert(req.DisplayName, qt.Equals, name)
-<<<<<<< HEAD
-=======
 			c.Assert(req.Role, qt.Equals, role)
 
 			return res, nil
@@ -85,7 +84,6 @@
 			c.Assert(req.Branch, qt.Equals, branch)
 			c.Assert(req.DisplayName, qt.Equals, name)
 			c.Assert(req.Role, qt.Equals, "")
->>>>>>> 6b4ea0d3
 
 			return res, nil
 		},
