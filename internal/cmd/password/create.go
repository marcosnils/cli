package password

import (
	"fmt"

	"github.com/planetscale/cli/internal/cmdutil"
	"github.com/planetscale/cli/internal/printer"
	ps "github.com/planetscale/planetscale-go/planetscale"

	"github.com/spf13/cobra"
)

func CreateCmd(ch *cmdutil.Helper) *cobra.Command {
	var flags struct {
		role string
	}

	createReq := &ps.DatabaseBranchPasswordRequest{}
	cmd := &cobra.Command{
		Use:     "create <database> <branch> <name>",
		Short:   "Create password to access a branch's data",
		Args:    cmdutil.RequiredArgs("database", "branch", "name"),
		Aliases: []string{"p"},
		RunE: func(cmd *cobra.Command, args []string) error {
			ctx := cmd.Context()
			database := args[0]
			branch := args[1]
			name := args[2]

			createReq.Database = database
			createReq.Branch = branch
			createReq.Organization = ch.Config.Organization
			createReq.DisplayName = name
<<<<<<< HEAD
=======
			createReq.Role = flags.role
>>>>>>> 6b4ea0d3

			client, err := ch.Client()
			if err != nil {
				return err
			}

			end := ch.Printer.PrintProgress(fmt.Sprintf("Creating password of %s/%s...", printer.BoldBlue(database), printer.BoldBlue(branch)))
			defer end()

			pass, err := client.Passwords.Create(ctx, createReq)
			if err != nil {
				switch cmdutil.ErrCode(err) {
				case ps.ErrNotFound:
					return fmt.Errorf("branch %s does not exist in database %s (organization: %s)",
						printer.BoldBlue(branch), printer.BoldBlue(database), printer.BoldBlue(ch.Config.Organization))
				default:
					return cmdutil.HandleError(err)
				}
			}

			end()
			if ch.Printer.Format() == printer.Human {
				saveWarning := printer.BoldRed("Please save the values below as they will not be shown again")
				ch.Printer.Printf("Password %s was successfully created in %s/%s.\n%s\n\n",
					printer.BoldBlue(pass.Name), printer.BoldBlue(database), printer.BoldBlue(branch), saveWarning)
			}

			return ch.Printer.PrintResource(toPasswordWithPlainText(pass))
		},
	}
	cmd.PersistentFlags().StringVar(&flags.role, "role", "", "Role for the password, allowed values are : reader, writer, admin")
	cmd.PersistentFlags().MarkHidden("role")
	return cmd
}<|MERGE_RESOLUTION|>--- conflicted
+++ resolved
@@ -31,10 +31,7 @@
 			createReq.Branch = branch
 			createReq.Organization = ch.Config.Organization
 			createReq.DisplayName = name
-<<<<<<< HEAD
-=======
 			createReq.Role = flags.role
->>>>>>> 6b4ea0d3
 
 			client, err := ch.Client()
 			if err != nil {
