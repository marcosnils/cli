--- conflicted
+++ resolved
@@ -174,18 +174,14 @@
 				"-P", port,
 			}
 
-<<<<<<< HEAD
 			historyFile, err := historyFilePath(ch.Config.Organization, database, branch)
 			if err != nil {
 				return err
 			}
-			m := &mysql{}
-			err = m.Run(ctx, historyFile, mysqlArgs...)
-=======
+
 			styledBranch := formatMySQLBranch(database, branch)
 			m := &mysql{}
-			err = m.Run(ctx, styledBranch, mysqlArgs...)
->>>>>>> def5b9c5
+			err = m.Run(ctx, historyFile, styledBranch, mysqlArgs...)
 			return err
 
 		},
@@ -201,7 +197,6 @@
 	return cmd
 }
 
-<<<<<<< HEAD
 func historyFilePath(org, db, branch string) (string, error) {
 	dir, err := homedir.Dir()
 	if err != nil {
@@ -222,7 +217,8 @@
 	historyFile := filepath.Join(historyDir, historyFilename)
 
 	return historyFile, nil
-=======
+}
+
 func formatMySQLBranch(database, branch string) string {
 	branchStyled := printer.BoldBlue(branch)
 	if branch == "main" {
@@ -230,8 +226,6 @@
 	}
 
 	return printer.Bold(fmt.Sprintf("%s/%s> ", database, branchStyled))
-
->>>>>>> def5b9c5
 }
 
 // createLoginFile creates a temporary file to store the username and password, so we don't have to
@@ -255,23 +249,16 @@
 }
 
 // Run runs the `mysql` client with the given arguments.
-<<<<<<< HEAD
-func (m *mysql) Run(ctx context.Context, historyFile string, args ...string) error {
-=======
-func (m *mysql) Run(ctx context.Context, styledBranch string, args ...string) error {
->>>>>>> def5b9c5
+func (m *mysql) Run(ctx context.Context, historyFile string, styledBranch string, args ...string) error {
 	c := exec.CommandContext(ctx, "mysql", args...)
 	if m.Dir != "" {
 		c.Dir = m.Dir
 	}
 
 	c.Env = append(os.Environ(),
-<<<<<<< HEAD
+		fmt.Sprintf("MYSQL_PS1=%s", styledBranch),
 		fmt.Sprintf("MYSQL_HISTFILE=%s", historyFile),
 	)
-=======
-		fmt.Sprintf("MYSQL_PS1=%s", styledBranch))
->>>>>>> def5b9c5
 
 	c.Stdout = os.Stdout
 	c.Stderr = os.Stderr
